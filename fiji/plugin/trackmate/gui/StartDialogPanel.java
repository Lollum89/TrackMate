--- conflicted
+++ resolved
@@ -238,62 +238,9 @@
 		jTextFieldZEnd.setText(""+imp.getNSlices());
 		jTextFieldTStart.setText(""+1); 
 		jTextFieldTEnd.setText(""+imp.getNFrames());
-<<<<<<< HEAD
-	}
-	
-	
-	/**
-	 * Update the settings object given with the parameters this panel allow to tune
-	 * this plugin.	
-	 * @param settings  the Settings to update. If <code>null</code>, a new default one
-	 * is created.
-	 * @return  the updated Settings
-	 */
-	public Settings getSettings() {
-		settings.imp =  imp;
-		// Crop cube
-		settings.tstart = Integer.parseInt(jTextFieldTStart.getText());
-		settings.tend 	= Integer.parseInt(jTextFieldTEnd.getText());
-		settings.xstart = Integer.parseInt(jTextFieldXStart.getText());
-		settings.xend 	= Integer.parseInt(jTextFieldXEnd.getText());
-		settings.ystart = Integer.parseInt(jTextFieldYStart.getText());
-		settings.yend 	= Integer.parseInt(jTextFieldYEnd.getText());
-		settings.zstart = Integer.parseInt(jTextFieldZStart.getText());
-		settings.zend 	= Integer.parseInt(jTextFieldZEnd.getText());
-		// Image info
-		settings.dx 	= Float.parseFloat(jTextFieldPixelWidth.getText());
-		settings.dy 	= Float.parseFloat(jTextFieldPixelHeight.getText());
-		settings.dz 	= Float.parseFloat(jTextFieldVoxelDepth.getText());
-		settings.dt 	= Float.parseFloat(jTextFieldTimeInterval.getText());
-		settings.spaceUnits = imp.getCalibration().getUnit();
-		settings.timeUnits  = imp.getCalibration().getTimeUnit();
-		settings.width 		= imp.getWidth();
-		settings.height		= imp.getHeight();
-		settings.nslices	= imp.getNSlices();
-		settings.nframes	= imp.getNFrames();
-		if (null != settings.imp.getOriginalFileInfo()) {
-			settings.imageFileName	= imp.getOriginalFileInfo().fileName;
-			settings.imageFolder 	= imp.getOriginalFileInfo().directory;
-		}
-		// Parse segmenter choice
-		Settings.SegmenterType segmenterChoice = Settings.SegmenterType.values()[jComboBoxSegmenterChoice.getSelectedIndex()];
-		settings.segmenterSettings = segmenterChoice.createSettings();
-		settings.segmenterType = segmenterChoice;
-		settings.segmenterSettings.segmenterType = segmenterChoice;
-		settings.segmenterSettings.spaceUnits = imp.getCalibration().getUnit();
-		// Parse tracker choice
-		Settings.TrackerType trackerChoice = Settings.TrackerType.values()[jComboBoxTrackerChoice.getSelectedIndex()];
-		settings.trackerSettings = trackerChoice.createSettings();
-		settings.trackerType = trackerChoice;
-		settings.trackerSettings.trackerType = trackerChoice;
-		settings.trackerSettings.spaceUnits = imp.getCalibration().getUnit();
-		settings.trackerSettings.timeUnits = imp.getCalibration().getTimeUnit();
-		// Hop!
-		return settings;
-=======
+
 		if (null != target)
 			target.setEnabled(true);
->>>>>>> 9926114b
 	}
 	
 	
