package fiji.plugin.trackmate.gui;

import java.awt.BorderLayout;
import java.awt.CardLayout;
import java.awt.Dimension;
import java.awt.Font;
import java.awt.event.ActionEvent;
import java.awt.event.ActionListener;
import java.util.ArrayList;

import javax.swing.Icon;
import javax.swing.ImageIcon;
import javax.swing.JButton;
import javax.swing.JPanel;
import javax.swing.WindowConstants;

import fiji.plugin.trackmate.Logger;
import fiji.plugin.trackmate.TrackMateModelInterface;

/**
 * A view for the TrackMate_ plugin, strongly inspired from the spots segmentation GUI of the Imaris® software 
 * from Bitplane ({@link http://www.bitplane.com/}).
 * 
 * @author Jean-Yves Tinevez <tinevez@pasteur.fr> - September 2010 - January 2011
 */
public class TrackMateFrame extends javax.swing.JFrame {

	/*
	 * DEFAULT VISIBILITY CONSTANTS
	 */
	
	static final Font FONT = new Font("Arial", Font.PLAIN, 10);
	static final Font SMALL_FONT = FONT.deriveFont(8);
	static final Dimension TEXTFIELD_DIMENSION = new Dimension(40,18);
	
	/*
	 * CONSTANTS
	 */
	
	private static final long serialVersionUID = 6161909075663429689L;
	private static final Icon NEXT_ICON = new ImageIcon(TrackMateFrame.class.getResource("images/arrow_right.png"));
	private static final Icon PREVIOUS_ICON = new ImageIcon(TrackMateFrame.class.getResource("images/arrow_left.png"));
	private static final Icon LOAD_ICON = new ImageIcon(TrackMateFrame.class.getResource("images/page_go.png"));
	private static final Icon SAVE_ICON = new ImageIcon(TrackMateFrame.class.getResource("images/page_save.png"));

	/*
	 * DEFAULT VISIBILITY FIELDS
	 */
	
	/** This {@link ActionEvent} is fired when the 'next' button is pressed. */
	final ActionEvent NEXT_BUTTON_PRESSED = new ActionEvent(this, 0, "NextButtonPressed");
	/** This {@link ActionEvent} is fired when the 'previous' button is pressed. */
	final ActionEvent PREVIOUS_BUTTON_PRESSED = new ActionEvent(this, 1, "PreviousButtonPressed");
	/** This {@link ActionEvent} is fired when the 'load' button is pressed. */
	final ActionEvent LOAD_BUTTON_PRESSED = new ActionEvent(this, 2, "LoadButtonPressed");
	/** This {@link ActionEvent} is fired when the 'save' button is pressed. */
	final ActionEvent SAVE_BUTTON_PRESSED = new ActionEvent(this, 3, "SaveButtonPressed");
	
	JButton jButtonSave;
	JButton jButtonLoad;
	JButton jButtonPrevious;
	JButton jButtonNext;
	
	StartDialogPanel startDialogPanel;
	SegmenterSettingsPanel segmenterSettingsPanel;
	InitThresholdPanel initThresholdingPanel;
	ThresholdGuiPanel thresholdGuiPanel;
	TrackerSettingsPanel trackerSettingsPanel;
	DisplayerPanel displayerPanel;

	/*
	 * FIELDS
	 */
	
	private TrackMateModelInterface model;
	private ArrayList<ActionListener> listeners = new ArrayList<ActionListener>();

	private JPanel jPanelButtons;
	private JPanel jPanelMain;
	private LogPanel logPanel;
	private CardLayout cardLayout;


	/*
	 * ENUM
	 */
	
	public enum PanelCard {
		START_DIALOG_KEY,
		TUNE_SEGMENTER_KEY,
		INITIAL_THRESHOLDING_KEY,
		THRESHOLD_GUI_KEY,
		TUNE_TRACKER_KEY,
		LOG_PANEL_KEY,
		DISPLAYER_PANEL_KEY;
	}
	
	
	{
		//Set Look & Feel
		try {
			javax.swing.UIManager.setLookAndFeel(javax.swing.UIManager.getSystemLookAndFeelClassName());
		} catch(Exception e) {
			e.printStackTrace();
		}
	}
	
	/*
	 * CONSTRUCTOR
	 */
	
	public TrackMateFrame(TrackMateModelInterface model) {
		this.model = model;
		initGUI();
		
	}
	
	/*
	 * PUBLIC METHODS
	 */
	
	public void setModel(TrackMateModelInterface model) {
		this.model = model;		
	}

	
	/**
	 * Display the panel whose key is given. If needed, instantiate it or update it by getting 
	 * required parameters from the model this view represent.
	 */
	public void displayPanel(PanelCard key) {
		
		if (key == PanelCard.LOG_PANEL_KEY) {
			cardLayout.show(jPanelMain, PanelCard.LOG_PANEL_KEY.name());
			return;
		}
		
		ActionListenablePanel panel = null;
		switch (key) {
		
		case START_DIALOG_KEY:
			if (null != startDialogPanel)
				jPanelMain.remove(startDialogPanel);
			startDialogPanel = new StartDialogPanel(model.getSettings(), jButtonNext);
			panel = startDialogPanel;
			break;
			
		case TUNE_SEGMENTER_KEY:
			if (null != segmenterSettingsPanel)
				jPanelMain.remove(segmenterSettingsPanel);
			segmenterSettingsPanel = model.getSettings().createSegmenterSettingsPanel();
			panel = segmenterSettingsPanel;
			break;
			
		case INITIAL_THRESHOLDING_KEY:
			if (null != initThresholdingPanel)
				jPanelMain.remove(initThresholdingPanel);
			initThresholdingPanel = new InitThresholdPanel(model.getFeatureValues(), model.getInitialThreshold());
			panel = initThresholdingPanel;
			break;
			
		case THRESHOLD_GUI_KEY:
			if (null != thresholdGuiPanel) 
				jPanelMain.remove(thresholdGuiPanel);
			thresholdGuiPanel = new ThresholdGuiPanel(model.getFeatureValues(), model.getFeatureThresholds());
			panel = thresholdGuiPanel;
			break;
			
		case TUNE_TRACKER_KEY:
			if (null != trackerSettingsPanel)
				jPanelMain.remove(trackerSettingsPanel);
			trackerSettingsPanel = model.getSettings().createTrackerSettingsPanel();
			panel = trackerSettingsPanel;
			break;
			
		case DISPLAYER_PANEL_KEY:
			if (null != displayerPanel)
				jPanelMain.remove(displayerPanel);
			displayerPanel = new DisplayerPanel(model.getFeatureValues());
			panel = displayerPanel;
			break;
		}
		
		jPanelMain.add(panel, key.name());
		cardLayout.show(jPanelMain, key.name());
	}
	
	/** 
	 * Add an {@link ActionListener} to the list of listeners of this GUI, that will be notified 
	 * when one the of push buttons is pressed.
	 */
	public void addActionListener(ActionListener listener) {
		listeners.add(listener);
	}
	
	/** 
	 * Remove an {@link ActionListener} from the list of listeners of this GUI.
	 * @return  true if the listener was present in the list for this GUI and was sucessfully removed from it.
	 */
	public boolean removeActionListener(ActionListener listener) {
		return listeners.remove(listener);
	}
	
	/** 
	 * Return a {@link Logger} suitable for use with this view.
	 */
	public Logger getLogger() {
		return logPanel.getLogger();
	}
	
	
	/*
	 * PRIVATE METHODS
	 */
	
	/**
	 * Forward the given {@link ActionEvent} to the listeners of this GUI.
	 */
<<<<<<< HEAD
	private void execTrackingStep() {
		cardLayout.show(jPanelMain, LOG_PANEL_KEY);
		jButtonNext.setEnabled(false);
		logger.log("Starting tracking...\n", Logger.BLUE_COLOR);
		logger.log("with settings:\n");
		logger.log(settings.trackerSettings.toString());
		new Thread("TrackMate tracking thread") {					
			public void run() {
				long start = System.currentTimeMillis();
				trackmate.execTracking();
				displayer.setTrackGraph(trackmate.getTrackGraph());
				displayer.setDisplayTrackMode(TrackDisplayMode.ALL_WHOLE_TRACKS, 20);
				updater.doUpdate();
				// Re-enable the GUI
				jButtonNext.setEnabled(true);
				long end = System.currentTimeMillis();
				logger.log(String.format("Tracking done in %.1f s.\n", (end-start)/1e3f), Logger.BLUE_COLOR);
			}
		}.start();
	}
	
	
	/**
	 * Ensure an 8-bit gray image is sent to the 3D viewer.
	 */
	public static final ImagePlus[] makeImageForViewer(final Settings settings) {
		final ImagePlus origImp = settings.imp;
		origImp.killRoi();
		final ImagePlus imp;
		
		if (origImp.getType() == ImagePlus.GRAY8)
			imp = origImp;
		else {
			imp = new Duplicator().run(origImp);
			new StackConverter(imp).convertToGray8();
		}
		
		int nChannels = imp.getNChannels();
		int nSlices = settings.nslices;
		int nFrames = settings.nframes;
		ImagePlus[] ret = new ImagePlus[nFrames];
		int w = imp.getWidth(), h = imp.getHeight();

		ImageStack oldStack = imp.getStack();
		String oldTitle = imp.getTitle();
		
		for(int i = 0; i < nFrames; i++) {
			
			ImageStack newStack = new ImageStack(w, h);
			for(int j = 0; j < nSlices; j++) {
				int index = imp.getStackIndex(1, j+1, i+settings.tstart+1);
				Object pixels;
				if (nChannels > 1) {
					imp.setPositionWithoutUpdate(1, j+1, i+1);
					pixels = new ColorProcessor(imp.getImage()).getPixels();
				}
				else
					pixels = oldStack.getPixels(index);
				newStack.addSlice(oldStack.getSliceLabel(index), pixels);
			}
			ret[i] = new ImagePlus(oldTitle	+ " (frame " + i + ")", newStack);
			ret[i].setCalibration(imp.getCalibration().copy());
			
		}
		return ret;
=======
	private void fireAction(ActionEvent event) {
		synchronized (event) {
			for (ActionListener listener : listeners)
				listener.actionPerformed(event);
		}
>>>>>>> 9926114b
	}
	
	/**
	 * Layout this GUI.
	 */
	private void initGUI() {
		try {
			setDefaultCloseOperation(WindowConstants.DISPOSE_ON_CLOSE);
			this.setTitle(fiji.plugin.trackmate.TrackMate_.PLUGIN_NAME_STR + " v"+fiji.plugin.trackmate.TrackMate_.PLUGIN_NAME_VERSION);
			this.setResizable(false);
			{
				jPanelMain = new JPanel();
				cardLayout = new CardLayout();
				getContentPane().add(jPanelMain, BorderLayout.CENTER);
				jPanelMain.setLayout(cardLayout);
				jPanelMain.setPreferredSize(new java.awt.Dimension(300, 461));
			}
			{
				jPanelButtons = new JPanel();
				getContentPane().add(jPanelButtons, BorderLayout.SOUTH);
				jPanelButtons.setLayout(null);
				jPanelButtons.setSize(300, 30);
				jPanelButtons.setPreferredSize(new java.awt.Dimension(300, 30));
				{
					jButtonNext = new JButton();
					jPanelButtons.add(jButtonNext);
					jButtonNext.setText("Next");
					jButtonNext.setIcon(NEXT_ICON);
					jButtonNext.setFont(FONT);
					jButtonNext.setBounds(216, 3, 76, 25);
					jButtonNext.addActionListener(new ActionListener() {
						public void actionPerformed(ActionEvent e) {
							fireAction(NEXT_BUTTON_PRESSED);
						}
					});
				}
				{
					jButtonPrevious = new JButton();
					jPanelButtons.add(jButtonPrevious);
					jButtonPrevious.setIcon(PREVIOUS_ICON);
					jButtonPrevious.setFont(FONT);
					jButtonPrevious.setBounds(177, 3, 40, 25);
					jButtonPrevious.addActionListener(new ActionListener() {
						public void actionPerformed(ActionEvent e) {
							fireAction(PREVIOUS_BUTTON_PRESSED);
						}
					});
				}
				{
					jButtonLoad = new JButton();
					jPanelButtons.add(jButtonLoad);
					jButtonLoad.setText("Load");
					jButtonLoad.setIcon(LOAD_ICON);
					jButtonLoad.setFont(FONT);
					jButtonLoad.setBounds(0, 2, 76, 25);
					jButtonLoad.addActionListener(new ActionListener() {
						public void actionPerformed(ActionEvent e) {
							fireAction(LOAD_BUTTON_PRESSED);
						}
					});
				}
				{
					jButtonSave = new JButton();
					jPanelButtons.add(jButtonSave);
					jButtonSave.setText("Save");
					jButtonSave.setIcon(SAVE_ICON);
					jButtonSave.setFont(FONT);
					jButtonSave.setBounds(75, 2, 78, 25);
					jButtonSave.addActionListener(new ActionListener() {
						public void actionPerformed(ActionEvent e) {
							fireAction(SAVE_BUTTON_PRESSED);
						}
					});
				}
			}
			pack();
			this.setSize(300, 520);
			// Only instantiate the logger panel, the reset will be done by the controller
			{
				logPanel = new LogPanel();
				jPanelMain.add(logPanel, PanelCard.LOG_PANEL_KEY.name());
			}
		} catch (Exception e) {
			e.printStackTrace();
		}
		repaint();
		validate();
	}	
}<|MERGE_RESOLUTION|>--- conflicted
+++ resolved
@@ -216,79 +216,11 @@
 	/**
 	 * Forward the given {@link ActionEvent} to the listeners of this GUI.
 	 */
-<<<<<<< HEAD
-	private void execTrackingStep() {
-		cardLayout.show(jPanelMain, LOG_PANEL_KEY);
-		jButtonNext.setEnabled(false);
-		logger.log("Starting tracking...\n", Logger.BLUE_COLOR);
-		logger.log("with settings:\n");
-		logger.log(settings.trackerSettings.toString());
-		new Thread("TrackMate tracking thread") {					
-			public void run() {
-				long start = System.currentTimeMillis();
-				trackmate.execTracking();
-				displayer.setTrackGraph(trackmate.getTrackGraph());
-				displayer.setDisplayTrackMode(TrackDisplayMode.ALL_WHOLE_TRACKS, 20);
-				updater.doUpdate();
-				// Re-enable the GUI
-				jButtonNext.setEnabled(true);
-				long end = System.currentTimeMillis();
-				logger.log(String.format("Tracking done in %.1f s.\n", (end-start)/1e3f), Logger.BLUE_COLOR);
-			}
-		}.start();
-	}
-	
-	
-	/**
-	 * Ensure an 8-bit gray image is sent to the 3D viewer.
-	 */
-	public static final ImagePlus[] makeImageForViewer(final Settings settings) {
-		final ImagePlus origImp = settings.imp;
-		origImp.killRoi();
-		final ImagePlus imp;
-		
-		if (origImp.getType() == ImagePlus.GRAY8)
-			imp = origImp;
-		else {
-			imp = new Duplicator().run(origImp);
-			new StackConverter(imp).convertToGray8();
-		}
-		
-		int nChannels = imp.getNChannels();
-		int nSlices = settings.nslices;
-		int nFrames = settings.nframes;
-		ImagePlus[] ret = new ImagePlus[nFrames];
-		int w = imp.getWidth(), h = imp.getHeight();
-
-		ImageStack oldStack = imp.getStack();
-		String oldTitle = imp.getTitle();
-		
-		for(int i = 0; i < nFrames; i++) {
-			
-			ImageStack newStack = new ImageStack(w, h);
-			for(int j = 0; j < nSlices; j++) {
-				int index = imp.getStackIndex(1, j+1, i+settings.tstart+1);
-				Object pixels;
-				if (nChannels > 1) {
-					imp.setPositionWithoutUpdate(1, j+1, i+1);
-					pixels = new ColorProcessor(imp.getImage()).getPixels();
-				}
-				else
-					pixels = oldStack.getPixels(index);
-				newStack.addSlice(oldStack.getSliceLabel(index), pixels);
-			}
-			ret[i] = new ImagePlus(oldTitle	+ " (frame " + i + ")", newStack);
-			ret[i].setCalibration(imp.getCalibration().copy());
-			
-		}
-		return ret;
-=======
 	private void fireAction(ActionEvent event) {
 		synchronized (event) {
 			for (ActionListener listener : listeners)
 				listener.actionPerformed(event);
 		}
->>>>>>> 9926114b
 	}
 	
 	/**
