--- conflicted
+++ resolved
@@ -55,23 +55,8 @@
 	 */
 
 	@Override
-<<<<<<< HEAD
 	public void execute(TrackMate_<T> plugin) {
-		logger.log("Exporting to ISBI 2012 particle tracking challenge format.\n");
 		final TrackMateModel<T> model = plugin.getModel();
-		int ntracks = model.getNFilteredTracks();
-		if (ntracks == 0) {
-			logger.log("No visible track found. Aborting.\n");
-			return;
-		}
-
-		logger.log("  Preparing XML data.\n");
-		Element root = marshall(model);
-
-=======
-	public void execute(TrackMate_ plugin) {
-		final TrackMateModel model = plugin.getModel();
->>>>>>> c865a440
 		File file;
 		File folder = new File(System.getProperty("user.dir")).getParentFile().getParentFile();
 		try {
@@ -86,7 +71,7 @@
 		exportToFile(model, file);
 	}
 	
-	public static void exportToFile(final TrackMateModel model, final File file) {
+	public static <T extends RealType<T> & NativeType<T>> void exportToFile(final TrackMateModel<T> model, final File file) {
 		final Logger logger = model.getLogger();
 		logger.log("Exporting to ISBI 2012 particle tracking challenge format.\n");
 		int ntracks = model.getNFilteredTracks();
@@ -122,13 +107,9 @@
 		return NAME;
 	}
 
-<<<<<<< HEAD
-	private Element marshall(TrackMateModel<T> model) {
-=======
-	private static final Element marshall(TrackMateModel model) {
+	private static final <T extends RealType<T> & NativeType<T>> Element marshall(TrackMateModel<T> model) {
 		final Logger logger = model.getLogger();
 		
->>>>>>> c865a440
 		Element root = new Element("root");
 		Element content = new Element(CONTENT_KEY);
 
