package fiji.plugin.trackmate.features.spot;

import java.util.ArrayList;
import java.util.HashMap;
import java.util.Iterator;
import java.util.List;
import java.util.Map;

import javax.swing.ImageIcon;

<<<<<<< HEAD
=======
import net.imagej.ImgPlus;
import net.imglib2.meta.view.HyperSliceImgPlus;
import net.imglib2.type.NativeType;
import net.imglib2.type.numeric.RealType;

import org.scijava.Priority;
>>>>>>> 7eda4995
import org.scijava.plugin.Plugin;

import fiji.plugin.trackmate.Dimension;
import fiji.plugin.trackmate.Model;
import fiji.plugin.trackmate.Spot;
import net.imagej.ImgPlus;
import net.imglib2.meta.view.HyperSliceImgPlus;
import net.imglib2.type.NativeType;
import net.imglib2.type.numeric.RealType;

/**
 * A factory for {@link SpotContrastAndSNRAnalyzer}s. Because the analyzers of
 * this factory depends on some features defined in
 * {@link SpotIntensityAnalyzer}s, we use a higher priority, so that computation
 * are done after the aforementioned analyzer are done.
 *
 * @author Jean- Yves Tinevez
 */
@SuppressWarnings( "deprecation" )
<<<<<<< HEAD
@Plugin( type = SpotAnalyzerFactory.class, priority = -1d )
=======
@Plugin( type = SpotAnalyzerFactory.class, priority = Priority.LOW )
>>>>>>> 7eda4995
public class SpotContrastAndSNRAnalyzerFactory< T extends RealType< T > & NativeType< T >> implements SpotAnalyzerFactory< T >
{

	/*
	 * FIELDS
	 */

	/** The single feature key name that this analyzer computes. */
	public static final String CONTRAST = "CONTRAST";

	public static final String SNR = "SNR";

	public static final ArrayList< String > FEATURES = new ArrayList< >( 2 );

	public static final HashMap< String, String > FEATURE_NAMES = new HashMap< >( 2 );

	public static final HashMap< String, String > FEATURE_SHORT_NAMES = new HashMap< >( 2 );

	public static final HashMap< String, Dimension > FEATURE_DIMENSIONS = new HashMap< >( 2 );

	public static final Map< String, Boolean > IS_INT = new HashMap< >( 2 );

	static
	{
		FEATURES.add( CONTRAST );
		FEATURES.add( SNR );
		FEATURE_NAMES.put( CONTRAST, "Contrast" );
		FEATURE_NAMES.put( SNR, "Signal/Noise ratio" );
		FEATURE_SHORT_NAMES.put( CONTRAST, "Constrast" );
		FEATURE_SHORT_NAMES.put( SNR, "SNR" );
		FEATURE_DIMENSIONS.put( CONTRAST, Dimension.NONE );
		FEATURE_DIMENSIONS.put( SNR, Dimension.NONE );
		IS_INT.put( CONTRAST, Boolean.FALSE );
		IS_INT.put( SNR, Boolean.FALSE );
	}

	public static final String KEY = "Spot contrast and SNR";


	/*
	 * METHODS
	 */

	@Override
	public SpotContrastAndSNRAnalyzer< T > getAnalyzer( final Model model, final ImgPlus< T > img, final int frame, final int channel )
	{
		final ImgPlus< T > imgC = HyperSliceImgPlus.fixChannelAxis( img, channel );
		final ImgPlus< T > imgCT = HyperSliceImgPlus.fixTimeAxis( imgC, frame );
		final Iterator< Spot > spots = model.getSpots().iterator( frame, false );
		return new SpotContrastAndSNRAnalyzer< >( imgCT, spots );
	}

	@Override
	public String getKey()
	{
		return KEY;
	}

	@Override
	public List< String > getFeatures()
	{
		return FEATURES;
	}

	@Override
	public Map< String, String > getFeatureShortNames()
	{
		return FEATURE_SHORT_NAMES;
	}

	@Override
	public Map< String, String > getFeatureNames()
	{
		return FEATURE_NAMES;
	}

	@Override
	public Map< String, Dimension > getFeatureDimensions()
	{
		return FEATURE_DIMENSIONS;
	}

	@Override
	public String getInfoText()
	{
		return null;
	}

	@Override
	public ImageIcon getIcon()
	{
		return null;
	}

	@Override
	public String getName()
	{
		return KEY;
	}

	@Override
	public Map< String, Boolean > getIsIntFeature()
	{
		return IS_INT;
	}

	@Override
	public boolean isManualFeature()
	{
		return false;
	}
}<|MERGE_RESOLUTION|>--- conflicted
+++ resolved
@@ -8,15 +8,7 @@
 
 import javax.swing.ImageIcon;
 
-<<<<<<< HEAD
-=======
-import net.imagej.ImgPlus;
-import net.imglib2.meta.view.HyperSliceImgPlus;
-import net.imglib2.type.NativeType;
-import net.imglib2.type.numeric.RealType;
-
 import org.scijava.Priority;
->>>>>>> 7eda4995
 import org.scijava.plugin.Plugin;
 
 import fiji.plugin.trackmate.Dimension;
@@ -36,11 +28,7 @@
  * @author Jean- Yves Tinevez
  */
 @SuppressWarnings( "deprecation" )
-<<<<<<< HEAD
-@Plugin( type = SpotAnalyzerFactory.class, priority = -1d )
-=======
 @Plugin( type = SpotAnalyzerFactory.class, priority = Priority.LOW )
->>>>>>> 7eda4995
 public class SpotContrastAndSNRAnalyzerFactory< T extends RealType< T > & NativeType< T >> implements SpotAnalyzerFactory< T >
 {
 
