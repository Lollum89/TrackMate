package fiji.plugin.trackmate.tests;

import java.util.ArrayList;
import java.util.Collection;
import java.util.Random;

import javax.vecmath.Point3d;

import net.imglib2.img.Img;
import net.imglib2.img.ImgPlus;
import net.imglib2.img.array.ArrayImgFactory;
import net.imglib2.img.display.imagej.ImageJFunctions;
import net.imglib2.meta.Axes;
import net.imglib2.meta.AxisType;
import net.imglib2.type.numeric.integer.UnsignedByteType;
import net.imglib2.util.Util;
import fiji.plugin.trackmate.Spot;
import fiji.plugin.trackmate.SpotImp;
import fiji.plugin.trackmate.detection.DownsampleLogDetector;
import fiji.plugin.trackmate.detection.LogDetector;
import fiji.plugin.trackmate.util.SpotNeighborhood;

/**
 * Test class for {@link DownsampleLogDetector}
 * @author Jean-Yves Tinevez
 *
 */
public class LogDetectorTestDrive {
	
	public static void main(String[] args) {

		final int N_BLOBS = 20;
		final double RADIUS = 5; // µm
		final Random RAN = new Random();
		final double WIDTH = 100; // µm
		final double HEIGHT = 100; // µm
		final double DEPTH = 50; // µm
		final double[] CALIBRATION = new double[] {0.5f, 0.5f, 1}; 
		final AxisType[] AXES = new AxisType[] { Axes.X, Axes.Y, Axes.Z };
		
		// Create 3D image
		Img<UnsignedByteType> source = new ArrayImgFactory<UnsignedByteType>()
				.create(new int[] {(int) (WIDTH/CALIBRATION[0]), (int) (HEIGHT/CALIBRATION[1]), (int) (DEPTH/CALIBRATION[2])}, 
						new UnsignedByteType());
		ImgPlus<UnsignedByteType> img = new ImgPlus<UnsignedByteType>(source, "Test", AXES, CALIBRATION);
		

		// Random blobs
		double[] radiuses = new double[N_BLOBS];
		ArrayList<double[]> centers = new ArrayList<double[]>(N_BLOBS);
		int[] intensities = new int[N_BLOBS]; 
		double x, y, z;
		for (int i = 0; i < N_BLOBS; i++) {
			radiuses[i] = RADIUS + RAN.nextGaussian();
			x = WIDTH * RAN.nextFloat();
			y = HEIGHT * RAN.nextFloat();
			z = DEPTH * RAN.nextFloat();
			centers.add(i, new double[] {x, y, z});
			intensities[i] = RAN.nextInt(100) + 100;
		}
		
		// Put the blobs in the image
		for (int i = 0; i < N_BLOBS; i++) {
<<<<<<< HEAD
			sphere.setRadius(radiuses[i]);
			for (int d = 0; d < CALIBRATION.length; d++) {
				sphere.setPosition( Math.round( centers.get(i)[d] / CALIBRATION[d]), d );
			}
=======
			Spot tmpSpot = new SpotImp(centers.get(i));
			tmpSpot.putFeature(Spot.RADIUS, radiuses[i]);
			SpotNeighborhood<UnsignedByteType> sphere = new SpotNeighborhood<UnsignedByteType>(tmpSpot , img);
>>>>>>> bcfb42f8
			for(UnsignedByteType pixel : sphere) {
				pixel.set(intensities[i]);
			}
		}

		// Instantiate detector
		LogDetector<UnsignedByteType> detector = new LogDetector<UnsignedByteType>(img, RADIUS, 0, true, false);
		
		// Segment
		long start = System.currentTimeMillis();
		if (!detector.checkInput() || !detector.process()) {
			System.out.println(detector.getErrorMessage());
			return;
		}
		Collection<Spot> spots = detector.getResult();
		long end = System.currentTimeMillis();
		
		// Display image
		ImageJFunctions.show(img);
		
		// Display results
		int spot_found = spots.size();
		System.out.println("Segmentation took "+(end-start)+" ms.");
		System.out.println("Found "+spot_found+" blobs.\n");

		Point3d p1, p2;
		double dist, min_dist;
		int best_index = 0;
		double[] best_match;
		ArrayList<Spot> spot_list = new ArrayList<Spot>(spots);
		Spot best_spot = null;
		double[] coords = new double[3];

		while (!spot_list.isEmpty()) {
			
			min_dist = Float.POSITIVE_INFINITY;
			for (Spot s : spot_list) {
				
				s.localize(coords);
				p1 = new Point3d(coords);

				for (int j = 0; j < centers.size(); j++) {
					p2 = new Point3d(centers.get(j));
					dist = p1.distance(p2);
					if (dist < min_dist) {
						min_dist = dist;
						best_index = j;
						best_spot = s;
					}
				}
			}
			
			spot_list.remove(best_spot);
			best_match = centers.remove(best_index);
			best_spot.localize(coords);
			System.out.println("Blob coordinates: " + Util.printCoordinates(coords));
			System.out.println(String.format("  Best matching center at distance %.1f with coords: " + Util.printCoordinates(best_match), min_dist));			
		}
		System.out.println();
		System.out.println("Unmatched centers:");
		for (int i = 0; i < centers.size(); i++) 
			System.out.println("Center "+i+" at position: " + Util.printCoordinates(centers.get(i)));
		
		
	}

}<|MERGE_RESOLUTION|>--- conflicted
+++ resolved
@@ -61,16 +61,9 @@
 		
 		// Put the blobs in the image
 		for (int i = 0; i < N_BLOBS; i++) {
-<<<<<<< HEAD
-			sphere.setRadius(radiuses[i]);
-			for (int d = 0; d < CALIBRATION.length; d++) {
-				sphere.setPosition( Math.round( centers.get(i)[d] / CALIBRATION[d]), d );
-			}
-=======
 			Spot tmpSpot = new SpotImp(centers.get(i));
 			tmpSpot.putFeature(Spot.RADIUS, radiuses[i]);
 			SpotNeighborhood<UnsignedByteType> sphere = new SpotNeighborhood<UnsignedByteType>(tmpSpot , img);
->>>>>>> bcfb42f8
 			for(UnsignedByteType pixel : sphere) {
 				pixel.set(intensities[i]);
 			}
