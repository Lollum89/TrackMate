package fiji.plugin.trackmate.tests;

import fiji.plugin.trackmate.FeatureFilter;
import fiji.plugin.trackmate.Logger;
import fiji.plugin.trackmate.Spot;
import fiji.plugin.trackmate.SpotCollection;
import fiji.plugin.trackmate.SpotImp;
import fiji.plugin.trackmate.TrackMate_;
import fiji.plugin.trackmate.features.spot.BlobDescriptiveStatistics;
import fiji.plugin.trackmate.gui.FilterGuiPanel;
import fiji.plugin.trackmate.util.SpotNeighborhood;
import fiji.plugin.trackmate.util.TMUtils;
import fiji.plugin.trackmate.visualization.TrackMateModelView;
import fiji.plugin.trackmate.visualization.threedviewer.SpotDisplayer3D;
import ij.ImagePlus;
import ij.process.StackConverter;
import ij3d.Install_J3D;

import java.awt.event.ActionEvent;
import java.awt.event.ActionListener;
import java.util.ArrayList;
import java.util.List;
import java.util.Random;

import javax.swing.JFrame;
import javax.swing.WindowConstants;
import javax.swing.event.ChangeEvent;
import javax.swing.event.ChangeListener;

import net.imglib2.img.Img;
import net.imglib2.img.ImgPlus;
import net.imglib2.img.array.ArrayImgFactory;
import net.imglib2.img.display.imagej.ImageJFunctions;
import net.imglib2.meta.Axes;
import net.imglib2.meta.AxisType;
import net.imglib2.type.numeric.integer.UnsignedByteType;

public class SpotDisplayer3DTestDrive {

	public static void main(String[] args) {

		System.out.println(Install_J3D.getJava3DVersion());
				
		final int N_BLOBS = 20;
		final double RADIUS = 5; // µm
		final Random RAN = new Random();
		final double WIDTH = 100; // µm
		final double HEIGHT = 100; // µm
		final double DEPTH = 50; // µm
		final double[] CALIBRATION = new double[] {0.5, 0.5, 1}; 
		final AxisType[] AXES = new AxisType[] { Axes.X, Axes.Y, Axes.Z };
		
		// Create 3D image
		System.out.println("Creating image....");
		Img<UnsignedByteType> source = new ArrayImgFactory<UnsignedByteType>()
				.create(new int[] {(int) (WIDTH/CALIBRATION[0]), (int) (HEIGHT/CALIBRATION[1]), (int) (DEPTH/CALIBRATION[2])},
						new UnsignedByteType());
		ImgPlus<UnsignedByteType> img = new ImgPlus<UnsignedByteType>(source, "test", AXES, CALIBRATION); 
		

		// Random blobs
		double[] radiuses = new double[N_BLOBS];
		ArrayList<double[]> centers = new ArrayList<double[]>(N_BLOBS);
		int[] intensities = new int[N_BLOBS]; 
		for (int i = 0; i < N_BLOBS; i++) {
			radiuses[i] = RADIUS + RAN.nextGaussian();
			double x = WIDTH * RAN.nextDouble();
			double y = HEIGHT * RAN.nextDouble();
			double z = DEPTH * RAN.nextDouble();
			centers.add(i, new double[] {x, y, z});
			intensities[i] = RAN.nextInt(200);
		}
		
		// Put the blobs in the image
<<<<<<< HEAD
		final SphereNeighborhood<UnsignedByteType> sphere = new SphereNeighborhood<UnsignedByteType>(img, 0);
		for (int i = 0; i < N_BLOBS; i++) {
			sphere.setRadius(radiuses[i]);
			for (int d = 0; d < CALIBRATION.length; d++) {
				sphere.setPosition( Math.round( centers.get(i)[d] / CALIBRATION[d]), d );
			}
=======
		for (int i = 0; i < N_BLOBS; i++) {
			Spot tmpSpot = new SpotImp(centers.get(i));
			tmpSpot.putFeature(Spot.RADIUS, radiuses[i]);
			final SpotNeighborhood<UnsignedByteType> sphere = new SpotNeighborhood<UnsignedByteType>(tmpSpot, img);
>>>>>>> bcfb42f8
			for (UnsignedByteType pixel : sphere) {
				pixel.set(intensities[i]);
			}
		}
		
		// Start ImageJ
		ij.ImageJ.main(args);
		
		// Cast the Img the ImagePlus and convert to 8-bit
		ImagePlus imp = ImageJFunctions.wrap(img, img.toString());
		if (imp.getType() != ImagePlus.GRAY8)
			new StackConverter(imp).convertToGray8();

		imp.getCalibration().pixelWidth 	= CALIBRATION[0];
		imp.getCalibration().pixelHeight	= CALIBRATION[1];
		imp.getCalibration().pixelDepth 	= CALIBRATION[2];
		imp.setTitle("3D blobs");

		// Create a Spot arrays
		List<Spot> spots = new ArrayList<Spot>(N_BLOBS);
		SpotImp spot;
		for (int i = 0; i < N_BLOBS; i++)  {
			spot = new SpotImp(centers.get(i), "Spot "+i);
			spot.putFeature(Spot.POSITION_T, 0);
			spot.putFeature(Spot.RADIUS, RADIUS);
			spot.putFeature(Spot.QUALITY, RADIUS);
			spots.add(spot);
		}
		
		System.out.println("Grabbing features...");
		BlobDescriptiveStatistics<UnsignedByteType> analyzer = new BlobDescriptiveStatistics<UnsignedByteType>();
		analyzer.setTarget(img);
		analyzer.process(spots);
		for (Spot s : spots) 
			System.out.println(s);

		// Launch renderer
		final SpotCollection allSpots = new SpotCollection();
		allSpots.put(0, spots);
		final TrackMate_<UnsignedByteType> plugin = new TrackMate_<UnsignedByteType>();
		plugin.getModel().setSpots(allSpots, false);
		plugin.getModel().getSettings().imp = imp;
		final SpotDisplayer3D<UnsignedByteType> displayer = new SpotDisplayer3D<UnsignedByteType>();
		displayer.setModel(plugin.getModel());
		displayer.render();
		
		// Launch threshold GUI
		List<FeatureFilter> ff = new ArrayList<FeatureFilter>();
		final FilterGuiPanel gui = new FilterGuiPanel();
		gui.setTarget(
				BlobDescriptiveStatistics.FEATURES, 
				ff,
				BlobDescriptiveStatistics.FEATURE_NAMES,
				TMUtils.getSpotFeatureValues(allSpots, BlobDescriptiveStatistics.FEATURES, Logger.DEFAULT_LOGGER),
				"spots");

		// Set listeners
		gui.addChangeListener(new ChangeListener() {
			@Override
			public void stateChanged(ChangeEvent e) {
				plugin.getModel().getSettings().setSpotFilters(gui.getFeatureFilters());
				plugin.execSpotFiltering();
			}
		});
		gui.addActionListener(new ActionListener() {
			public void actionPerformed(ActionEvent e) {
				if (e == gui.COLOR_FEATURE_CHANGED) {
					String feature = gui.getColorByFeature();
					displayer.setDisplaySettings(TrackMateModelView.KEY_SPOT_COLOR_FEATURE, feature);
					displayer.setDisplaySettings(TrackMateModelView.KEY_SPOT_RADIUS_RATIO, RAN.nextFloat());
					displayer.refresh();
				}
			}
		});
		
		// Display GUI
		JFrame frame = new JFrame();
		frame.getContentPane().add(gui);
		frame.setDefaultCloseOperation(WindowConstants.DISPOSE_ON_CLOSE);
		frame.pack();
		frame.setVisible(true);

		// Add a panel
		gui.addFilterPanel(BlobDescriptiveStatistics.MEAN_INTENSITY);		
		
	}
	
}<|MERGE_RESOLUTION|>--- conflicted
+++ resolved
@@ -72,19 +72,10 @@
 		}
 		
 		// Put the blobs in the image
-<<<<<<< HEAD
-		final SphereNeighborhood<UnsignedByteType> sphere = new SphereNeighborhood<UnsignedByteType>(img, 0);
-		for (int i = 0; i < N_BLOBS; i++) {
-			sphere.setRadius(radiuses[i]);
-			for (int d = 0; d < CALIBRATION.length; d++) {
-				sphere.setPosition( Math.round( centers.get(i)[d] / CALIBRATION[d]), d );
-			}
-=======
 		for (int i = 0; i < N_BLOBS; i++) {
 			Spot tmpSpot = new SpotImp(centers.get(i));
 			tmpSpot.putFeature(Spot.RADIUS, radiuses[i]);
 			final SpotNeighborhood<UnsignedByteType> sphere = new SpotNeighborhood<UnsignedByteType>(tmpSpot, img);
->>>>>>> bcfb42f8
 			for (UnsignedByteType pixel : sphere) {
 				pixel.set(intensities[i]);
 			}
