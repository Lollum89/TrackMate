--- conflicted
+++ resolved
@@ -681,23 +681,14 @@
 	/**
 	 * Declare all feature analyzers (spot, edge and track analyzers) that can
 	 * be found at runtime to the specified settings.
-<<<<<<< HEAD
 	 *
-=======
-	 * 
->>>>>>> 2733e4e2
 	 * @param settings
 	 *            the {@link Settings} object to declare the analyzers in.
 	 */
 	public static void declareAllFeatures( final Settings settings )
 	{
-
 		settings.clearSpotAnalyzerFactories();
-<<<<<<< HEAD
 		final SpotAnalyzerProvider spotAnalyzerProvider = new SpotAnalyzerProvider( settings.imp );
-=======
-		final SpotAnalyzerProvider spotAnalyzerProvider = new SpotAnalyzerProvider();
->>>>>>> 2733e4e2
 		final List< String > spotAnalyzerKeys = spotAnalyzerProvider.getKeys();
 		for ( final String key : spotAnalyzerKeys )
 		{
@@ -727,11 +718,7 @@
 	/**
 	 * Creates a default file path to save the TrackMate session to, based on
 	 * the image TrackMate works on.
-<<<<<<< HEAD
 	 *
-=======
-	 * 
->>>>>>> 2733e4e2
 	 * @param settings
 	 *            the settings object from which to read the image, its folder,
 	 *            etc.
