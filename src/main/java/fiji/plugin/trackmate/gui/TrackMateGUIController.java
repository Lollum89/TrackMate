--- conflicted
+++ resolved
@@ -165,13 +165,11 @@
 
 	protected FeatureColorGenerator< Spot > spotColorGenerator;
 
-<<<<<<< HEAD
-	protected final ManualEdgeColorGenerator manualEdgeColorGenerator;
+	protected ManualEdgeColorGenerator manualEdgeColorGenerator;
 
 	protected ManualSpotColorGenerator manualSpotColorGenerator;
-=======
+
 	protected FeatureColorGenerator< Spot > spotColorGeneratorPerTrackFeature;
->>>>>>> dd328ccd
 
 	/*
 	 * CONSTRUCTOR
@@ -222,12 +220,9 @@
 		this.spotColorGenerator = createSpotColorGenerator();
 		this.edgeColorGenerator = createEdgeColorGenerator();
 		this.trackColorGenerator = createTrackColorGenerator();
-<<<<<<< HEAD
 		this.manualEdgeColorGenerator = createManualEdgeColorGenerator();
 		this.manualSpotColorGenerator = createManualSpotColorGenerator();
-=======
 		this.spotColorGeneratorPerTrackFeature = createSpotColorGeneratorPerTrackFeature();
->>>>>>> dd328ccd
 
 		// 0.
 		this.guimodel = new TrackMateGUIModel();
@@ -453,7 +448,6 @@
 		return generator;
 	}
 
-<<<<<<< HEAD
 	protected ManualSpotColorGenerator createManualSpotColorGenerator()
 	{
 		return new ManualSpotColorGenerator();
@@ -462,12 +456,12 @@
 	protected ManualEdgeColorGenerator createManualEdgeColorGenerator()
 	{
 		return new ManualEdgeColorGenerator( trackmate.getModel() );
-=======
+	}
+
 	protected FeatureColorGenerator< Spot > createSpotColorGeneratorPerTrackFeature()
 	{
 		final FeatureColorGenerator< Spot > generator = new SpotColorGeneratorPerTrackFeature( trackmate.getModel(), TrackIndexAnalyzer.TRACK_INDEX );
 		return generator;
->>>>>>> dd328ccd
 	}
 
 	protected void createProviders()
@@ -632,11 +626,7 @@
 		/*
 		 * Finished, let's change the display settings.
 		 */
-<<<<<<< HEAD
-		configureViewsDescriptor = new ConfigureViewsDescriptor( trackmate, spotColorGenerator, edgeColorGenerator, trackColorGenerator, manualSpotColorGenerator, manualEdgeColorGenerator, this );
-=======
-		configureViewsDescriptor = new ConfigureViewsDescriptor( trackmate, spotColorGenerator, edgeColorGenerator, trackColorGenerator, spotColorGeneratorPerTrackFeature, this );
->>>>>>> dd328ccd
+		configureViewsDescriptor = new ConfigureViewsDescriptor( trackmate, spotColorGenerator, edgeColorGenerator, trackColorGenerator, spotColorGeneratorPerTrackFeature, manualSpotColorGenerator, manualEdgeColorGenerator, this );
 		configureViewsDescriptor.getComponent().addActionListener( new ActionListener()
 		{
 			@Override
