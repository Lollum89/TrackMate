--- conflicted
+++ resolved
@@ -124,13 +124,11 @@
 
 	private FeatureColorGenerator< Spot > spotColorGenerator;
 
-<<<<<<< HEAD
 	private ManualSpotColorGenerator manualSpotColorGenerator;
 
 	private ManualEdgeColorGenerator manualEdgeColorGenerator;
-=======
+
 	private FeatureColorGenerator< Spot > spotColorGeneratorPerTrackFeature;
->>>>>>> dd328ccd
 
 	private JNumericTextField textFieldDrawingDepth;
 
@@ -308,7 +306,6 @@
 			@Override
 			public void actionPerformed( final ActionEvent e )
 			{
-<<<<<<< HEAD
 				@SuppressWarnings( "unchecked" )
 				final FeatureColorGenerator< Spot > oldValue = ( FeatureColorGenerator< Spot > ) displaySettings.get( KEY_SPOT_COLORING );
 				final FeatureColorGenerator< Spot > newValue;
@@ -319,6 +316,10 @@
 					if ( null == spotColorGenerator ) { return; }
 					spotColorGenerator.setFeature( jPanelSpotColor.getColorFeature() );
 					newValue = spotColorGenerator;
+					break;
+				case TRACKS:
+					newValue = spotColorGeneratorPerTrackFeature;
+					spotColorGeneratorPerTrackFeature.setFeature( jPanelSpotColor.getColorFeature() );
 					break;
 				case DEFAULT:
 					newValue = manualSpotColorGenerator;
@@ -327,27 +328,6 @@
 					throw new IllegalArgumentException( "Unknow spot color generator category: " + category );
 				}
 				displaySettings.put( KEY_SPOT_COLORING, newValue );
-=======
-				final FeatureColorGenerator< Spot > newValue;
-				@SuppressWarnings( "unchecked" )
-				final FeatureColorGenerator< Spot > oldValue = ( FeatureColorGenerator< Spot > ) displaySettings.get( KEY_SPOT_COLORING );
-				if ( null == spotColorGenerator ) { return; }
-				if ( jPanelSpotColor.getColorGeneratorCategory().equals( Category.DEFAULT ) )
-				{
-					newValue = spotColorGenerator;
-					spotColorGenerator.setFeature( null );
-				}
-				else if ( jPanelSpotColor.getColorGeneratorCategory().equals( Category.TRACKS ) )
-				{
-					newValue = spotColorGeneratorPerTrackFeature;
-					spotColorGeneratorPerTrackFeature.setFeature( jPanelSpotColor.getColorFeature() );
-				}
-				else
-				{
-					newValue = spotColorGenerator;
-					spotColorGenerator.setFeature( jPanelSpotColor.getColorFeature() );
-				}
->>>>>>> dd328ccd
 				final DisplaySettingsEvent event = new DisplaySettingsEvent( ConfigureViewsPanel.this, KEY_SPOT_COLORING, newValue, oldValue );
 				fireDisplaySettingsChange( event );
 			}
