--- conflicted
+++ resolved
@@ -91,17 +91,11 @@
 		}
 
 		final Logger logger = Logger.IJ_LOGGER; // logPanel.getLogger();
-<<<<<<< HEAD
-		if ( null == arg0 )
-		{
-
-			if ( null == file )
-=======
+
 		if ( null == filePath )
 		{
 
 			if ( null == file || file.length() == 0 )
->>>>>>> dd328ccd
 			{
 				final File folder = new File( System.getProperty( "user.dir" ) ).getParentFile().getParentFile();
 				file = new File( folder.getPath() + File.separator + "TrackMateData.xml" );
@@ -112,9 +106,6 @@
 		}
 		else
 		{
-<<<<<<< HEAD
-			file = new File( arg0 );
-=======
 			file = new File( filePath );
 			if ( !file.exists() )
 			{
@@ -126,7 +117,6 @@
 				IJ.error( TrackMate.PLUGIN_NAME_STR + " v" + TrackMate.PLUGIN_NAME_VERSION, "Could not read file with path " + filePath + "." );
 				return;
 			}
->>>>>>> dd328ccd
 		}
 
 		// Read the file content
@@ -322,14 +312,8 @@
 	public static void main( final String[] args )
 	{
 		ImageJ.main( args );
-<<<<<<< HEAD
-		final File file = new File( AppUtils.getBaseDirectory( TrackMate.class ), "samples/FakeTracks.xml" );
-		final LoadTrackMatePlugIn_ plugIn = new LoadTrackMatePlugIn_();
-		plugIn.run( file.getAbsolutePath() );
-=======
 		final LoadTrackMatePlugIn_ plugIn = new LoadTrackMatePlugIn_();
 		plugIn.run( "samples/FakeTracks.xml" );
->>>>>>> dd328ccd
 	}
 
 }